--- conflicted
+++ resolved
@@ -605,15 +605,9 @@
 msgid "Image area"
 msgstr "منطقة صورة"
 
-<<<<<<< HEAD
-#: pretix/static/pretixcontrol/js/ui/editor.js:907
-msgid "Powered by pretix"
-msgstr "مدعوم من pretix"
-=======
 #: pretix/static/pretixcontrol/js/ui/editor.js:667
 msgid "Powered by Social Dancing"
 msgstr "مدعوم من Social Dancing"
->>>>>>> eb3b0cc1
 
 #: pretix/static/pretixcontrol/js/ui/editor.js:909
 msgid "Object"
