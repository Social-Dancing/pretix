# SOME DESCRIPTIVE TITLE.
# Copyright (C) YEAR THE PACKAGE'S COPYRIGHT HOLDER
# This file is distributed under the same license as the PACKAGE package.
# FIRST AUTHOR <EMAIL@ADDRESS>, YEAR.
#
msgid ""
msgstr ""
"Project-Id-Version: PACKAGE VERSION\n"
"Report-Msgid-Bugs-To: \n"
"POT-Creation-Date: 2024-08-27 13:34+0000\n"
"PO-Revision-Date: 2021-08-09 13:10+0000\n"
"Last-Translator: Svyatoslav <slava@digitalarthouse.eu>\n"
"Language-Team: Russian <https://translate.pretix.eu/projects/pretix/pretix-"
"js/ru/>\n"
"Language: ru\n"
"MIME-Version: 1.0\n"
"Content-Type: text/plain; charset=UTF-8\n"
"Content-Transfer-Encoding: 8bit\n"
"Plural-Forms: nplurals=3; plural=n%10==1 && n%100!=11 ? 0 : n%10>=2 && "
"n%10<=4 && (n%100<10 || n%100>=20) ? 1 : 2;\n"
"X-Generator: Weblate 4.6\n"

#: pretix/plugins/banktransfer/static/pretixplugins/banktransfer/ui.js:56
#: pretix/plugins/banktransfer/static/pretixplugins/banktransfer/ui.js:62
#: pretix/plugins/banktransfer/static/pretixplugins/banktransfer/ui.js:68
msgid "Marked as paid"
msgstr "Отмечено как оплаченное"

#: pretix/plugins/banktransfer/static/pretixplugins/banktransfer/ui.js:76
msgid "Comment:"
msgstr "Комментарий:"

#: pretix/plugins/paypal2/static/pretixplugins/paypal2/pretix-paypal.js:34
msgid "PayPal"
msgstr ""

#: pretix/plugins/paypal2/static/pretixplugins/paypal2/pretix-paypal.js:35
msgid "Venmo"
msgstr ""

#: pretix/plugins/paypal2/static/pretixplugins/paypal2/pretix-paypal.js:36
#: pretix/static/pretixpresale/js/walletdetection.js:38
msgid "Apple Pay"
msgstr ""

#: pretix/plugins/paypal2/static/pretixplugins/paypal2/pretix-paypal.js:37
msgid "Itaú"
msgstr ""

#: pretix/plugins/paypal2/static/pretixplugins/paypal2/pretix-paypal.js:38
msgid "PayPal Credit"
msgstr ""

#: pretix/plugins/paypal2/static/pretixplugins/paypal2/pretix-paypal.js:39
msgid "Credit Card"
msgstr ""

#: pretix/plugins/paypal2/static/pretixplugins/paypal2/pretix-paypal.js:40
msgid "PayPal Pay Later"
msgstr ""

#: pretix/plugins/paypal2/static/pretixplugins/paypal2/pretix-paypal.js:41
msgid "iDEAL"
msgstr ""

#: pretix/plugins/paypal2/static/pretixplugins/paypal2/pretix-paypal.js:42
msgid "SEPA Direct Debit"
msgstr ""

#: pretix/plugins/paypal2/static/pretixplugins/paypal2/pretix-paypal.js:43
msgid "Bancontact"
msgstr ""

#: pretix/plugins/paypal2/static/pretixplugins/paypal2/pretix-paypal.js:44
msgid "giropay"
msgstr ""

#: pretix/plugins/paypal2/static/pretixplugins/paypal2/pretix-paypal.js:45
msgid "SOFORT"
msgstr ""

#: pretix/plugins/paypal2/static/pretixplugins/paypal2/pretix-paypal.js:46
#, fuzzy
#| msgid "Yes"
msgid "eps"
msgstr "Да"

#: pretix/plugins/paypal2/static/pretixplugins/paypal2/pretix-paypal.js:47
msgid "MyBank"
msgstr ""

#: pretix/plugins/paypal2/static/pretixplugins/paypal2/pretix-paypal.js:48
msgid "Przelewy24"
msgstr ""

#: pretix/plugins/paypal2/static/pretixplugins/paypal2/pretix-paypal.js:49
msgid "Verkkopankki"
msgstr ""

#: pretix/plugins/paypal2/static/pretixplugins/paypal2/pretix-paypal.js:50
msgid "PayU"
msgstr ""

#: pretix/plugins/paypal2/static/pretixplugins/paypal2/pretix-paypal.js:51
msgid "BLIK"
msgstr ""

#: pretix/plugins/paypal2/static/pretixplugins/paypal2/pretix-paypal.js:52
msgid "Trustly"
msgstr ""

#: pretix/plugins/paypal2/static/pretixplugins/paypal2/pretix-paypal.js:53
msgid "Zimpler"
msgstr ""

#: pretix/plugins/paypal2/static/pretixplugins/paypal2/pretix-paypal.js:54
msgid "Maxima"
msgstr ""

#: pretix/plugins/paypal2/static/pretixplugins/paypal2/pretix-paypal.js:55
msgid "OXXO"
msgstr ""

#: pretix/plugins/paypal2/static/pretixplugins/paypal2/pretix-paypal.js:56
msgid "Boleto"
msgstr ""

#: pretix/plugins/paypal2/static/pretixplugins/paypal2/pretix-paypal.js:57
msgid "WeChat Pay"
msgstr ""

#: pretix/plugins/paypal2/static/pretixplugins/paypal2/pretix-paypal.js:58
msgid "Mercado Pago"
msgstr ""

#: pretix/plugins/paypal2/static/pretixplugins/paypal2/pretix-paypal.js:167
#: pretix/plugins/webcheckin/static/pretixplugins/webcheckin/main.js:50
#, fuzzy
#| msgctxt "widget"
#| msgid "Continue"
msgid "Continue"
msgstr "Продолжить"

#: pretix/plugins/paypal2/static/pretixplugins/paypal2/pretix-paypal.js:225
#: pretix/plugins/stripe/static/pretixplugins/stripe/pretix-stripe.js:244
#: pretix/plugins/stripe/static/pretixplugins/stripe/pretix-stripe.js:267
#: pretix/plugins/stripe/static/pretixplugins/stripe/pretix-stripe.js:284
#: pretix/plugins/stripe/static/pretixplugins/stripe/pretix-stripe.js:317
#: pretix/plugins/stripe/static/pretixplugins/stripe/pretix-stripe.js:341
msgid "Confirming your payment …"
msgstr "Подтверждается ваш платёж…"

#: pretix/plugins/paypal2/static/pretixplugins/paypal2/pretix-paypal.js:254
msgid "Payment method unavailable"
msgstr ""

#: pretix/plugins/statistics/static/pretixplugins/statistics/statistics.js:15
#: pretix/plugins/statistics/static/pretixplugins/statistics/statistics.js:39
msgid "Placed orders"
msgstr "Созданные заказы"

#: pretix/plugins/statistics/static/pretixplugins/statistics/statistics.js:15
#: pretix/plugins/statistics/static/pretixplugins/statistics/statistics.js:39
msgid "Paid orders"
msgstr "Оплаченные заказы"

#: pretix/plugins/statistics/static/pretixplugins/statistics/statistics.js:27
msgid "Total revenue"
msgstr "Общая выручка"

#: pretix/plugins/stripe/static/pretixplugins/stripe/pretix-stripe.js:15
msgid "Contacting Stripe …"
msgstr "Идёт обращение к Stripe…"

#: pretix/plugins/stripe/static/pretixplugins/stripe/pretix-stripe.js:72
msgid "Total"
msgstr "Итого"

#: pretix/plugins/stripe/static/pretixplugins/stripe/pretix-stripe.js:291
msgid "Contacting your bank …"
msgstr "Идёт обращение к вашему банку…"

#: pretix/plugins/webcheckin/static/pretixplugins/webcheckin/main.js:30
msgid "Select a check-in list"
msgstr ""

#: pretix/plugins/webcheckin/static/pretixplugins/webcheckin/main.js:31
msgid "No active check-in lists found."
msgstr ""

#: pretix/plugins/webcheckin/static/pretixplugins/webcheckin/main.js:32
msgid "Switch check-in list"
msgstr ""

#: pretix/plugins/webcheckin/static/pretixplugins/webcheckin/main.js:33
msgid "Search results"
msgstr ""

#: pretix/plugins/webcheckin/static/pretixplugins/webcheckin/main.js:34
#, fuzzy
#| msgctxt "widget"
#| msgid "Close ticket shop"
msgid "No tickets found"
msgstr "Закрыть билетную кассу"

#: pretix/plugins/webcheckin/static/pretixplugins/webcheckin/main.js:35
msgid "Result"
msgstr ""

#: pretix/plugins/webcheckin/static/pretixplugins/webcheckin/main.js:36
msgid "This ticket requires special attention"
msgstr ""

#: pretix/plugins/webcheckin/static/pretixplugins/webcheckin/main.js:37
msgid "Switch direction"
msgstr ""

#: pretix/plugins/webcheckin/static/pretixplugins/webcheckin/main.js:38
msgid "Entry"
msgstr ""

#: pretix/plugins/webcheckin/static/pretixplugins/webcheckin/main.js:39
msgid "Exit"
msgstr ""

#: pretix/plugins/webcheckin/static/pretixplugins/webcheckin/main.js:40
msgid "Scan a ticket or search and press return…"
msgstr ""

#: pretix/plugins/webcheckin/static/pretixplugins/webcheckin/main.js:41
msgid "Load more"
msgstr ""

#: pretix/plugins/webcheckin/static/pretixplugins/webcheckin/main.js:42
msgid "Valid"
msgstr ""

#: pretix/plugins/webcheckin/static/pretixplugins/webcheckin/main.js:43
msgid "Unpaid"
msgstr ""

#: pretix/plugins/webcheckin/static/pretixplugins/webcheckin/main.js:44
#: pretix/plugins/webcheckin/static/pretixplugins/webcheckin/main.js:45
msgid "Canceled"
msgstr ""

#: pretix/plugins/webcheckin/static/pretixplugins/webcheckin/main.js:46
msgid "Confirmed"
msgstr ""

#: pretix/plugins/webcheckin/static/pretixplugins/webcheckin/main.js:47
msgid "Approval pending"
msgstr ""

#: pretix/plugins/webcheckin/static/pretixplugins/webcheckin/main.js:48
#, fuzzy
#| msgctxt "widget"
#| msgid "Redeem"
msgid "Redeemed"
msgstr "Использовать"

#: pretix/plugins/webcheckin/static/pretixplugins/webcheckin/main.js:49
msgid "Cancel"
msgstr ""

#: pretix/plugins/webcheckin/static/pretixplugins/webcheckin/main.js:51
#: pretix/plugins/webcheckin/static/pretixplugins/webcheckin/main.js:60
msgid "Ticket not paid"
msgstr ""

#: pretix/plugins/webcheckin/static/pretixplugins/webcheckin/main.js:52
msgid "This ticket is not yet paid. Do you want to continue anyways?"
msgstr ""

#: pretix/plugins/webcheckin/static/pretixplugins/webcheckin/main.js:53
msgid "Additional information required"
msgstr ""

#: pretix/plugins/webcheckin/static/pretixplugins/webcheckin/main.js:54
msgid "Valid ticket"
msgstr ""

#: pretix/plugins/webcheckin/static/pretixplugins/webcheckin/main.js:55
msgid "Exit recorded"
msgstr ""

#: pretix/plugins/webcheckin/static/pretixplugins/webcheckin/main.js:56
msgid "Ticket already used"
msgstr ""

#: pretix/plugins/webcheckin/static/pretixplugins/webcheckin/main.js:57
msgid "Information required"
msgstr ""

#: pretix/plugins/webcheckin/static/pretixplugins/webcheckin/main.js:58
#, fuzzy
#| msgid "Unknown error."
msgid "Unknown ticket"
msgstr "Неизвестная ошибка."

#: pretix/plugins/webcheckin/static/pretixplugins/webcheckin/main.js:59
msgid "Ticket type not allowed here"
msgstr ""

#: pretix/plugins/webcheckin/static/pretixplugins/webcheckin/main.js:61
msgid "Entry not allowed"
msgstr ""

#: pretix/plugins/webcheckin/static/pretixplugins/webcheckin/main.js:62
msgid "Ticket code revoked/changed"
msgstr ""

#: pretix/plugins/webcheckin/static/pretixplugins/webcheckin/main.js:63
msgid "Ticket blocked"
msgstr ""

#: pretix/plugins/webcheckin/static/pretixplugins/webcheckin/main.js:64
msgid "Ticket not valid at this time"
msgstr ""

#: pretix/plugins/webcheckin/static/pretixplugins/webcheckin/main.js:65
msgid "Order canceled"
msgstr ""

#: pretix/plugins/webcheckin/static/pretixplugins/webcheckin/main.js:66
msgid "Ticket code is ambiguous on list"
msgstr ""

#: pretix/plugins/webcheckin/static/pretixplugins/webcheckin/main.js:67
msgid "Order not approved"
msgstr ""

#: pretix/plugins/webcheckin/static/pretixplugins/webcheckin/main.js:68
#, fuzzy
#| msgid "Check-in QR"
msgid "Checked-in Tickets"
msgstr "QR-код для регистрации"

#: pretix/plugins/webcheckin/static/pretixplugins/webcheckin/main.js:69
msgid "Valid Tickets"
msgstr ""

#: pretix/plugins/webcheckin/static/pretixplugins/webcheckin/main.js:70
msgid "Currently inside"
msgstr ""

#: pretix/plugins/webcheckin/static/pretixplugins/webcheckin/main.js:71
#: pretix/static/pretixcontrol/js/ui/question.js:137
#: pretix/static/pretixpresale/js/ui/questions.js:270
msgid "Yes"
msgstr "Да"

#: pretix/plugins/webcheckin/static/pretixplugins/webcheckin/main.js:72
#: pretix/static/pretixcontrol/js/ui/question.js:138
#: pretix/static/pretixpresale/js/ui/questions.js:270
msgid "No"
msgstr "Нет"

#: pretix/static/lightbox/js/lightbox.js:96
#, fuzzy
#| msgctxt "widget"
#| msgid "Close"
msgid "close"
msgstr "Закрыть"

#: pretix/static/pretixbase/js/asynctask.js:58
#: pretix/static/pretixbase/js/asynctask.js:135
#, fuzzy
#| msgid ""
#| "Your request has been queued on the server and will now be processed. "
#| "Depending on the size of your event, this might take up to a few minutes."
msgid ""
"Your request is currently being processed. Depending on the size of your "
"event, this might take up to a few minutes."
msgstr ""
"Ваш запрос поставлен в очередь на сервере и будет обработан. В зависимости "
"от масштаба вашего мероприятия это может занять до нескольких минут."

#: pretix/static/pretixbase/js/asynctask.js:63
#: pretix/static/pretixbase/js/asynctask.js:140
#, fuzzy
#| msgid ""
#| "Your request has been queued on the server and will now be processed. "
#| "Depending on the size of your event, this might take up to a few minutes."
msgid "Your request has been queued on the server and will soon be processed."
msgstr ""
"Ваш запрос поставлен в очередь на сервере и будет обработан. В зависимости "
"от масштаба вашего мероприятия это может занять до нескольких минут."

#: pretix/static/pretixbase/js/asynctask.js:69
#: pretix/static/pretixbase/js/asynctask.js:146
msgid ""
"Your request arrived on the server but we still wait for it to be processed. "
"If this takes longer than two minutes, please contact us or go back in your "
"browser and try again."
msgstr ""
"Ваш запрос поступил на сервер, но всё ещё находится в ожидании обработки. "
"Если это займёт больше двух минут, пожалуйста, свяжитесь с нами или "
"вернитесь назад в браузере и повторите запрос."

#: pretix/static/pretixbase/js/asynctask.js:105
#: pretix/static/pretixbase/js/asynctask.js:193
#: pretix/static/pretixbase/js/asynctask.js:198
#: pretix/static/pretixcontrol/js/ui/mail.js:24
msgid "An error of type {code} occurred."
msgstr "Произошла ошибка типа {code}."

#: pretix/static/pretixbase/js/asynctask.js:108
msgid ""
"We currently cannot reach the server, but we keep trying. Last error code: "
"{code}"
msgstr ""
"Не получается связаться с сервером, повторяем попытки. Код последней ошибки: "
"{code}"

#: pretix/static/pretixbase/js/asynctask.js:160
#: pretix/static/pretixcontrol/js/ui/mail.js:21
#, fuzzy
#| msgid "The request took to long. Please try again."
msgid "The request took too long. Please try again."
msgstr "Запрос занял долгое время. Попробуйте ещё раз."

#: pretix/static/pretixbase/js/asynctask.js:201
#: pretix/static/pretixcontrol/js/ui/mail.js:26
msgid ""
"We currently cannot reach the server. Please try again. Error code: {code}"
msgstr ""
"В данный момент не получается связаться с сервером. Попробуйте ещё раз. Код "
"ошибки: {code}"

#: pretix/static/pretixbase/js/asynctask.js:230
msgid "We are processing your request …"
msgstr "Ваш запрос обрабатывается…"

#: pretix/static/pretixbase/js/asynctask.js:238
msgid ""
"We are currently sending your request to the server. If this takes longer "
"than one minute, please check your internet connection and then reload this "
"page and try again."
msgstr ""
"Отправляем ваш запрос на сервер. Если это займёт больше минуты, проверьте "
"подключение к интернету, затем перезагрузите страницу и повторите попытку."

#: pretix/static/pretixbase/js/asynctask.js:301
#: pretix/static/pretixcontrol/js/ui/main.js:71
msgid "Close message"
msgstr "Закрыть сообщение"

#: pretix/static/pretixcontrol/js/clipboard.js:23
msgid "Copied!"
msgstr "Скопировано!"

#: pretix/static/pretixcontrol/js/clipboard.js:29
msgid "Press Ctrl-C to copy!"
msgstr "Чтобы скопировать, нажмите Ctrl-C."

#: pretix/static/pretixcontrol/js/ui/checkinrules.js:12
#: pretix/static/pretixcontrol/js/ui/checkinrules.js:18
#: pretix/static/pretixcontrol/js/ui/checkinrules.js:24
msgid "is one of"
msgstr ""

#: pretix/static/pretixcontrol/js/ui/checkinrules.js:30
msgid "is before"
msgstr ""

#: pretix/static/pretixcontrol/js/ui/checkinrules.js:34
msgid "is after"
msgstr ""

#: pretix/static/pretixcontrol/js/ui/checkinrules.js:40
msgid "="
msgstr ""

#: pretix/static/pretixcontrol/js/ui/checkinrules.js:99
msgid "Product"
msgstr ""

#: pretix/static/pretixcontrol/js/ui/checkinrules.js:103
#, fuzzy
#| msgctxt "widget"
#| msgid "See variations"
msgid "Product variation"
msgstr "Посмотреть варианты"

#: pretix/static/pretixcontrol/js/ui/checkinrules.js:107
msgid "Gate"
msgstr ""

#: pretix/static/pretixcontrol/js/ui/checkinrules.js:111
msgid "Current date and time"
msgstr ""

#: pretix/static/pretixcontrol/js/ui/checkinrules.js:115
msgid "Current day of the week (1 = Monday, 7 = Sunday)"
msgstr ""

#: pretix/static/pretixcontrol/js/ui/checkinrules.js:119
msgid "Current entry status"
msgstr ""

#: pretix/static/pretixcontrol/js/ui/checkinrules.js:123
msgid "Number of previous entries"
msgstr ""

#: pretix/static/pretixcontrol/js/ui/checkinrules.js:127
msgid "Number of previous entries since midnight"
msgstr ""

#: pretix/static/pretixcontrol/js/ui/checkinrules.js:131
msgid "Number of previous entries since"
msgstr ""

#: pretix/static/pretixcontrol/js/ui/checkinrules.js:135
msgid "Number of previous entries before"
msgstr ""

#: pretix/static/pretixcontrol/js/ui/checkinrules.js:139
msgid "Number of days with a previous entry"
msgstr ""

#: pretix/static/pretixcontrol/js/ui/checkinrules.js:143
msgid "Number of days with a previous entry since"
msgstr ""

#: pretix/static/pretixcontrol/js/ui/checkinrules.js:147
msgid "Number of days with a previous entry before"
msgstr ""

#: pretix/static/pretixcontrol/js/ui/checkinrules.js:151
msgid "Minutes since last entry (-1 on first entry)"
msgstr ""

#: pretix/static/pretixcontrol/js/ui/checkinrules.js:155
msgid "Minutes since first entry (-1 on first entry)"
msgstr ""

#: pretix/static/pretixcontrol/js/ui/checkinrules.js:182
msgid "All of the conditions below (AND)"
msgstr ""

#: pretix/static/pretixcontrol/js/ui/checkinrules.js:183
msgid "At least one of the conditions below (OR)"
msgstr ""

#: pretix/static/pretixcontrol/js/ui/checkinrules.js:184
msgid "Event start"
msgstr ""

#: pretix/static/pretixcontrol/js/ui/checkinrules.js:185
msgid "Event end"
msgstr ""

#: pretix/static/pretixcontrol/js/ui/checkinrules.js:186
msgid "Event admission"
msgstr ""

#: pretix/static/pretixcontrol/js/ui/checkinrules.js:187
msgid "custom date and time"
msgstr ""

#: pretix/static/pretixcontrol/js/ui/checkinrules.js:188
msgid "custom time"
msgstr ""

#: pretix/static/pretixcontrol/js/ui/checkinrules.js:189
msgid "Tolerance (minutes)"
msgstr ""

#: pretix/static/pretixcontrol/js/ui/checkinrules.js:190
msgid "Add condition"
msgstr ""

#: pretix/static/pretixcontrol/js/ui/checkinrules.js:191
msgid "minutes"
msgstr ""

#: pretix/static/pretixcontrol/js/ui/checkinrules.js:192
msgid "Duplicate"
msgstr ""

#: pretix/static/pretixcontrol/js/ui/checkinrules.js:193
msgctxt "entry_status"
msgid "present"
msgstr ""

#: pretix/static/pretixcontrol/js/ui/checkinrules.js:194
msgctxt "entry_status"
msgid "absent"
msgstr ""

#: pretix/static/pretixcontrol/js/ui/editor.js:171
msgid "Check-in QR"
msgstr "QR-код для регистрации"

#: pretix/static/pretixcontrol/js/ui/editor.js:543
msgid "The PDF background file could not be loaded for the following reason:"
msgstr "Не удалось загрузить фоновый файл PDF по следующей причине:"

#: pretix/static/pretixcontrol/js/ui/editor.js:894
msgid "Group of objects"
msgstr "Группа объектов"

#: pretix/static/pretixcontrol/js/ui/editor.js:899
#, fuzzy
#| msgid "Text object"
msgid "Text object (deprecated)"
msgstr "Текстовый объект"

#: pretix/static/pretixcontrol/js/ui/editor.js:901
#, fuzzy
#| msgid "Text object"
msgid "Text box"
msgstr "Текстовый объект"

#: pretix/static/pretixcontrol/js/ui/editor.js:903
msgid "Barcode area"
msgstr "Область штрих-кода"

#: pretix/static/pretixcontrol/js/ui/editor.js:905
#, fuzzy
#| msgid "Barcode area"
msgid "Image area"
msgstr "Область штрих-кода"

<<<<<<< HEAD
#: pretix/static/pretixcontrol/js/ui/editor.js:907
msgid "Powered by pretix"
msgstr "На базе pretix"
=======
#: pretix/static/pretixcontrol/js/ui/editor.js:667
msgid "Powered by Social Dancing"
msgstr "На базе Social Dancing"
>>>>>>> eb3b0cc1

#: pretix/static/pretixcontrol/js/ui/editor.js:909
msgid "Object"
msgstr "Объект"

#: pretix/static/pretixcontrol/js/ui/editor.js:913
msgid "Ticket design"
msgstr "Дизайн билета"

#: pretix/static/pretixcontrol/js/ui/editor.js:1250
msgid "Saving failed."
msgstr "Сохранить не удалось."

#: pretix/static/pretixcontrol/js/ui/editor.js:1319
#: pretix/static/pretixcontrol/js/ui/editor.js:1370
msgid "Error while uploading your PDF file, please try again."
msgstr "Ошибка при загрузке файла PDF, попробуйте ещё раз."

#: pretix/static/pretixcontrol/js/ui/editor.js:1353
msgid "Do you really want to leave the editor without saving your changes?"
msgstr "Вы действительно хотите выйти из редактора без сохранения изменений?"

#: pretix/static/pretixcontrol/js/ui/mail.js:19
msgid "An error has occurred."
msgstr "Произошла ошибка."

#: pretix/static/pretixcontrol/js/ui/mail.js:52
msgid "Generating messages …"
msgstr "Создаются сообщения…"

#: pretix/static/pretixcontrol/js/ui/main.js:109
msgid "Unknown error."
msgstr "Неизвестная ошибка."

#: pretix/static/pretixcontrol/js/ui/main.js:318
msgid "Your color has great contrast and is very easy to read!"
msgstr "Ваш цвет обладает высокой контрастностью и очень упрощает чтение."

#: pretix/static/pretixcontrol/js/ui/main.js:322
msgid "Your color has decent contrast and is probably good-enough to read!"
msgstr ""
"Ваш цвет обладает достаточной контрастностью и, вероятно, вполне подходит "
"для чтения."

#: pretix/static/pretixcontrol/js/ui/main.js:326
msgid ""
"Your color has bad contrast for text on white background, please choose a "
"darker shade."
msgstr ""
"Ваш цвет обладает низкой контрастностью для текста на белом фоне, "
"пожалуйста, выберите более тёмный оттенок."

#: pretix/static/pretixcontrol/js/ui/main.js:491
#: pretix/static/pretixcontrol/js/ui/main.js:511
msgid "Search query"
msgstr ""

#: pretix/static/pretixcontrol/js/ui/main.js:509
msgid "All"
msgstr "Все"

#: pretix/static/pretixcontrol/js/ui/main.js:510
msgid "None"
msgstr "Ни одного"

#: pretix/static/pretixcontrol/js/ui/main.js:514
msgid "Selected only"
msgstr ""

#: pretix/static/pretixcontrol/js/ui/main.js:847
msgid "Enter page number between 1 and %(max)s."
msgstr ""

#: pretix/static/pretixcontrol/js/ui/main.js:850
msgid "Invalid page number."
msgstr ""

#: pretix/static/pretixcontrol/js/ui/main.js:1008
msgid "Use a different name internally"
msgstr "Используйте другое внутреннее имя"

#: pretix/static/pretixcontrol/js/ui/main.js:1048
msgid "Click to close"
msgstr "Нажмите, чтобы закрыть"

#: pretix/static/pretixcontrol/js/ui/main.js:1123
msgid "You have unsaved changes!"
msgstr ""

#: pretix/static/pretixcontrol/js/ui/orderchange.js:25
msgid "Calculating default price…"
msgstr "Рассчитывается цена по умолчанию …"

#: pretix/static/pretixcontrol/js/ui/question.js:42
msgid "Others"
msgstr "Другие"

#: pretix/static/pretixcontrol/js/ui/question.js:82
msgid "Count"
msgstr "Подсчитать"

#: pretix/static/pretixcontrol/js/ui/subevent.js:111
msgid "(one more date)"
msgid_plural "({num} more dates)"
msgstr[0] ""
msgstr[1] ""
msgstr[2] ""

#: pretix/static/pretixpresale/js/ui/cart.js:43
#, fuzzy
#| msgid "The items in your cart are no longer reserved for you."
msgid ""
"The items in your cart are no longer reserved for you. You can still "
"complete your order as long as they’re available."
msgstr "Резервирование позиций в вашей корзине прекращено."

#: pretix/static/pretixpresale/js/ui/cart.js:45
msgid "Cart expired"
msgstr "Срок действия корзины истёк"

#: pretix/static/pretixpresale/js/ui/cart.js:50
#, fuzzy
#| msgid "The items in your cart are no longer reserved for you."
msgid "The items in your cart are reserved for you for one minute."
msgid_plural "The items in your cart are reserved for you for {num} minutes."
msgstr[0] "Резервирование позиций в вашей корзине прекращено."
msgstr[1] "Резервирование позиций в вашей корзине прекращено."
msgstr[2] "Резервирование позиций в вашей корзине прекращено."

#: pretix/static/pretixpresale/js/ui/main.js:203
#, fuzzy
#| msgctxt "widget"
#| msgid "from %(currency)s %(price)s"
msgid "The organizer keeps %(currency)s %(amount)s"
msgstr "от %(currency)s %(price)s"

#: pretix/static/pretixpresale/js/ui/main.js:211
#, fuzzy
#| msgctxt "widget"
#| msgid "from %(currency)s %(price)s"
msgid "You get %(currency)s %(amount)s back"
msgstr "от %(currency)s %(price)s"

#: pretix/static/pretixpresale/js/ui/main.js:227
msgid "Please enter the amount the organizer can keep."
msgstr ""

#: pretix/static/pretixpresale/js/ui/main.js:449
msgid "Please enter a quantity for one of the ticket types."
msgstr "Пожалуйста, введите количество для одного из типов билетов."

#: pretix/static/pretixpresale/js/ui/main.js:485
#, fuzzy
#| msgid "Cart expired"
msgid "required"
msgstr "Срок действия корзины истёк"

#: pretix/static/pretixpresale/js/ui/main.js:588
#: pretix/static/pretixpresale/js/ui/main.js:607
msgid "Time zone:"
msgstr ""

#: pretix/static/pretixpresale/js/ui/main.js:598
msgid "Your local time:"
msgstr ""

#: pretix/static/pretixpresale/js/walletdetection.js:39
msgid "Google Pay"
msgstr ""

#: pretix/static/pretixpresale/js/widget/widget.js:16
msgctxt "widget"
msgid "Quantity"
msgstr ""

#: pretix/static/pretixpresale/js/widget/widget.js:17
msgctxt "widget"
msgid "Decrease quantity"
msgstr ""

#: pretix/static/pretixpresale/js/widget/widget.js:18
msgctxt "widget"
msgid "Increase quantity"
msgstr ""

#: pretix/static/pretixpresale/js/widget/widget.js:19
msgctxt "widget"
msgid "Price"
msgstr ""

#: pretix/static/pretixpresale/js/widget/widget.js:20
msgctxt "widget"
msgid "Select"
msgstr ""

#: pretix/static/pretixpresale/js/widget/widget.js:21
#, javascript-format
msgctxt "widget"
msgid "Select %s"
msgstr ""

#: pretix/static/pretixpresale/js/widget/widget.js:22
#, fuzzy, javascript-format
#| msgctxt "widget"
#| msgid "See variations"
msgctxt "widget"
msgid "Select variant %s"
msgstr "Посмотреть варианты"

#: pretix/static/pretixpresale/js/widget/widget.js:23
msgctxt "widget"
msgid "Sold out"
msgstr "Распродано"

#: pretix/static/pretixpresale/js/widget/widget.js:24
msgctxt "widget"
msgid "Buy"
msgstr "Купить"

#: pretix/static/pretixpresale/js/widget/widget.js:25
msgctxt "widget"
msgid "Register"
msgstr "Продолжить"

#: pretix/static/pretixpresale/js/widget/widget.js:26
msgctxt "widget"
msgid "Reserved"
msgstr "Зарезервировано"

#: pretix/static/pretixpresale/js/widget/widget.js:27
msgctxt "widget"
msgid "FREE"
msgstr "БЕСПЛАТНО"

#: pretix/static/pretixpresale/js/widget/widget.js:28
msgctxt "widget"
msgid "from %(currency)s %(price)s"
msgstr "от %(currency)s %(price)s"

#: pretix/static/pretixpresale/js/widget/widget.js:29
msgctxt "widget"
msgid "incl. %(rate)s% %(taxname)s"
msgstr "включая  %(rate)s% %(taxname)s"

#: pretix/static/pretixpresale/js/widget/widget.js:30
msgctxt "widget"
msgid "plus %(rate)s% %(taxname)s"
msgstr "плюс %(rate)s% %(taxname)s"

#: pretix/static/pretixpresale/js/widget/widget.js:31
msgctxt "widget"
msgid "incl. taxes"
msgstr "включая налоги"

#: pretix/static/pretixpresale/js/widget/widget.js:32
msgctxt "widget"
msgid "plus taxes"
msgstr "плюс налоги"

#: pretix/static/pretixpresale/js/widget/widget.js:33
#, javascript-format
msgctxt "widget"
msgid "currently available: %s"
msgstr "доступно на данный момент: %s"

#: pretix/static/pretixpresale/js/widget/widget.js:34
msgctxt "widget"
msgid "Only available with a voucher"
msgstr "Доступно только с ваучером"

#: pretix/static/pretixpresale/js/widget/widget.js:35
#, fuzzy
#| msgctxt "widget"
#| msgid "currently available: %s"
msgctxt "widget"
msgid "Not yet available"
msgstr "доступно на данный момент: %s"

#: pretix/static/pretixpresale/js/widget/widget.js:36
msgctxt "widget"
msgid "Not available anymore"
msgstr ""

#: pretix/static/pretixpresale/js/widget/widget.js:37
#, fuzzy
#| msgctxt "widget"
#| msgid "currently available: %s"
msgctxt "widget"
msgid "Currently not available"
msgstr "доступно на данный момент: %s"

#: pretix/static/pretixpresale/js/widget/widget.js:38
#, javascript-format
msgctxt "widget"
msgid "minimum amount to order: %s"
msgstr "минимальный заказ: %s,ов"

#: pretix/static/pretixpresale/js/widget/widget.js:39
msgctxt "widget"
msgid "Close ticket shop"
msgstr "Закрыть билетную кассу"

#: pretix/static/pretixpresale/js/widget/widget.js:40
msgctxt "widget"
msgid "The ticket shop could not be loaded."
msgstr "Не удалось загрузить билетную кассу."

#: pretix/static/pretixpresale/js/widget/widget.js:41
msgctxt "widget"
msgid ""
"There are currently a lot of users in this ticket shop. Please open the shop "
"in a new tab to continue."
msgstr ""

#: pretix/static/pretixpresale/js/widget/widget.js:43
#, fuzzy
#| msgctxt "widget"
#| msgid "Close ticket shop"
msgctxt "widget"
msgid "Open ticket shop"
msgstr "Закрыть билетную кассу"

#: pretix/static/pretixpresale/js/widget/widget.js:44
msgctxt "widget"
msgid "The cart could not be created. Please try again later"
msgstr "Не удалось создать корзину. Повторите попытку позже."

#: pretix/static/pretixpresale/js/widget/widget.js:45
msgctxt "widget"
msgid ""
"We could not create your cart, since there are currently too many users in "
"this ticket shop. Please click \"Continue\" to retry in a new tab."
msgstr ""

#: pretix/static/pretixpresale/js/widget/widget.js:47
msgctxt "widget"
msgid "Waiting list"
msgstr "Лист ожидания"

#: pretix/static/pretixpresale/js/widget/widget.js:48
msgctxt "widget"
msgid ""
"You currently have an active cart for this event. If you select more "
"products, they will be added to your existing cart."
msgstr ""
"В данный момент у вас имеется активная корзина для этого мероприятия. Если "
"вы ещё выберете позиции, они будут добавлены в эту корзину."

#: pretix/static/pretixpresale/js/widget/widget.js:50
msgctxt "widget"
msgid "Resume checkout"
msgstr "Возобновить оформление заказа"

#: pretix/static/pretixpresale/js/widget/widget.js:51
msgctxt "widget"
msgid "Redeem a voucher"
msgstr "Использовать промокод"

#: pretix/static/pretixpresale/js/widget/widget.js:52
msgctxt "widget"
msgid "Redeem"
msgstr "Использовать"

#: pretix/static/pretixpresale/js/widget/widget.js:53
msgctxt "widget"
msgid "Voucher code"
msgstr "Промокод"

#: pretix/static/pretixpresale/js/widget/widget.js:54
msgctxt "widget"
msgid "Close"
msgstr "Закрыть"

#: pretix/static/pretixpresale/js/widget/widget.js:55
msgctxt "widget"
msgid "Continue"
msgstr "Продолжить"

#: pretix/static/pretixpresale/js/widget/widget.js:56
#, fuzzy
#| msgctxt "widget"
#| msgid "See variations"
msgctxt "widget"
msgid "Show variants"
msgstr "Посмотреть варианты"

#: pretix/static/pretixpresale/js/widget/widget.js:57
#, fuzzy
#| msgctxt "widget"
#| msgid "See variations"
msgctxt "widget"
msgid "Hide variants"
msgstr "Посмотреть варианты"

#: pretix/static/pretixpresale/js/widget/widget.js:58
msgctxt "widget"
msgid "Choose a different event"
msgstr "Выбрать другое мероприятие"

#: pretix/static/pretixpresale/js/widget/widget.js:59
msgctxt "widget"
msgid "Choose a different date"
msgstr "Выбрать другую дату"

#: pretix/static/pretixpresale/js/widget/widget.js:60
msgctxt "widget"
msgid "Back"
msgstr "Назад"

#: pretix/static/pretixpresale/js/widget/widget.js:61
msgctxt "widget"
msgid "Next month"
msgstr "Следующий месяц"

#: pretix/static/pretixpresale/js/widget/widget.js:62
msgctxt "widget"
msgid "Previous month"
msgstr "Предыдущий месяц"

#: pretix/static/pretixpresale/js/widget/widget.js:63
msgctxt "widget"
msgid "Next week"
msgstr "След. неделя"

#: pretix/static/pretixpresale/js/widget/widget.js:64
msgctxt "widget"
msgid "Previous week"
msgstr "Пред. неделя"

#: pretix/static/pretixpresale/js/widget/widget.js:65
msgctxt "widget"
msgid "Open seat selection"
msgstr "Открыть выбор мест"

#: pretix/static/pretixpresale/js/widget/widget.js:66
msgctxt "widget"
msgid ""
"Some or all ticket categories are currently sold out. If you want, you can "
"add yourself to the waiting list. We will then notify if seats are available "
"again."
msgstr ""

#: pretix/static/pretixpresale/js/widget/widget.js:67
msgctxt "widget"
msgid "Load more"
msgstr ""

#: pretix/static/pretixpresale/js/widget/widget.js:69
msgid "Mo"
msgstr "Пн"

#: pretix/static/pretixpresale/js/widget/widget.js:70
msgid "Tu"
msgstr "Вт"

#: pretix/static/pretixpresale/js/widget/widget.js:71
msgid "We"
msgstr "Ср"

#: pretix/static/pretixpresale/js/widget/widget.js:72
msgid "Th"
msgstr "Чт"

#: pretix/static/pretixpresale/js/widget/widget.js:73
msgid "Fr"
msgstr "Пт"

#: pretix/static/pretixpresale/js/widget/widget.js:74
msgid "Sa"
msgstr "Сб"

#: pretix/static/pretixpresale/js/widget/widget.js:75
msgid "Su"
msgstr "Вс"

#: pretix/static/pretixpresale/js/widget/widget.js:78
msgid "January"
msgstr "январь"

#: pretix/static/pretixpresale/js/widget/widget.js:79
msgid "February"
msgstr "февраль"

#: pretix/static/pretixpresale/js/widget/widget.js:80
msgid "March"
msgstr "март"

#: pretix/static/pretixpresale/js/widget/widget.js:81
msgid "April"
msgstr "апрель"

#: pretix/static/pretixpresale/js/widget/widget.js:82
msgid "May"
msgstr "май"

#: pretix/static/pretixpresale/js/widget/widget.js:83
msgid "June"
msgstr "июнь"

#: pretix/static/pretixpresale/js/widget/widget.js:84
msgid "July"
msgstr "июль"

#: pretix/static/pretixpresale/js/widget/widget.js:85
msgid "August"
msgstr "август"

#: pretix/static/pretixpresale/js/widget/widget.js:86
msgid "September"
msgstr "сентябрь"

#: pretix/static/pretixpresale/js/widget/widget.js:87
msgid "October"
msgstr "октябрь"

#: pretix/static/pretixpresale/js/widget/widget.js:88
msgid "November"
msgstr "ноябрь"

#: pretix/static/pretixpresale/js/widget/widget.js:89
msgid "December"
msgstr "декабрь"

#~ msgctxt "widget"
#~ msgid "See variations"
#~ msgstr "Посмотреть варианты"

#~ msgid "Lead Scan QR"
#~ msgstr "Lead Scan QR"

#, fuzzy
#~| msgid "Check-in QR"
#~ msgid "Check-in result"
#~ msgstr "QR-код для регистрации"

#, fuzzy
#~| msgid "May"
#~ msgid "day"
#~ msgstr "май"

#, fuzzy
#~| msgctxt "widget"
#~| msgid "Next week"
#~ msgid "week"
#~ msgstr "След. неделя"

#, fuzzy
#~| msgid "None"
#~ msgid "on"
#~ msgstr "Ни одного"

#, fuzzy
#~| msgctxt "widget"
#~| msgid "Next month"
#~ msgid "months"
#~ msgstr "Следующий месяц"

#, fuzzy
#~| msgctxt "widget"
#~| msgid "Next month"
#~ msgid "month"
#~ msgstr "Следующий месяц"

#, fuzzy
#~| msgid "Others"
#~ msgid "the"
#~ msgstr "Другие"<|MERGE_RESOLUTION|>--- conflicted
+++ resolved
@@ -623,15 +623,9 @@
 msgid "Image area"
 msgstr "Область штрих-кода"
 
-<<<<<<< HEAD
-#: pretix/static/pretixcontrol/js/ui/editor.js:907
-msgid "Powered by pretix"
-msgstr "На базе pretix"
-=======
 #: pretix/static/pretixcontrol/js/ui/editor.js:667
 msgid "Powered by Social Dancing"
 msgstr "На базе Social Dancing"
->>>>>>> eb3b0cc1
 
 #: pretix/static/pretixcontrol/js/ui/editor.js:909
 msgid "Object"
