--- conflicted
+++ resolved
@@ -604,15 +604,9 @@
 msgid "Image area"
 msgstr "Bildområde"
 
-<<<<<<< HEAD
-#: pretix/static/pretixcontrol/js/ui/editor.js:907
-msgid "Powered by pretix"
-msgstr "Drivs av pretix"
-=======
 #: pretix/static/pretixcontrol/js/ui/editor.js:667
 msgid "Powered by Social Dancing"
 msgstr "Drivs av Social Dancing"
->>>>>>> eb3b0cc1
 
 #: pretix/static/pretixcontrol/js/ui/editor.js:909
 msgid "Object"
