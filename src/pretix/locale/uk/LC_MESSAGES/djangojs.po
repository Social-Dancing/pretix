# SOME DESCRIPTIVE TITLE.
# Copyright (C) YEAR THE PACKAGE'S COPYRIGHT HOLDER
# This file is distributed under the same license as the PACKAGE package.
# FIRST AUTHOR <EMAIL@ADDRESS>, YEAR.
#
msgid ""
msgstr ""
"Project-Id-Version: PACKAGE VERSION\n"
"Report-Msgid-Bugs-To: \n"
"POT-Creation-Date: 2024-08-27 13:34+0000\n"
"PO-Revision-Date: 2024-05-22 16:00+0000\n"
"Last-Translator: Serhii Horichenko <m@sgg.im>\n"
"Language-Team: Ukrainian <https://translate.pretix.eu/projects/pretix/pretix-"
"js/uk/>\n"
"Language: uk\n"
"MIME-Version: 1.0\n"
"Content-Type: text/plain; charset=UTF-8\n"
"Content-Transfer-Encoding: 8bit\n"
"Plural-Forms: nplurals=4; plural=(n % 1 == 0 && n % 10 == 1 && n % 100 != "
"11 ? 0 : n % 1 == 0 && n % 10 >= 2 && n % 10 <= 4 && (n % 100 < 12 || n % "
"100 > 14) ? 1 : n % 1 == 0 && (n % 10 ==0 || (n % 10 >=5 && n % 10 <=9) || "
"(n % 100 >=11 && n % 100 <=14 )) ? 2: 3);\n"
"X-Generator: Weblate 5.5.5\n"

#: pretix/plugins/banktransfer/static/pretixplugins/banktransfer/ui.js:56
#: pretix/plugins/banktransfer/static/pretixplugins/banktransfer/ui.js:62
#: pretix/plugins/banktransfer/static/pretixplugins/banktransfer/ui.js:68
msgid "Marked as paid"
msgstr "Позначено як оплачене"

#: pretix/plugins/banktransfer/static/pretixplugins/banktransfer/ui.js:76
msgid "Comment:"
msgstr "Коментар:"

#: pretix/plugins/paypal2/static/pretixplugins/paypal2/pretix-paypal.js:34
msgid "PayPal"
msgstr "PayPal"

#: pretix/plugins/paypal2/static/pretixplugins/paypal2/pretix-paypal.js:35
msgid "Venmo"
msgstr "Venmo"

#: pretix/plugins/paypal2/static/pretixplugins/paypal2/pretix-paypal.js:36
#: pretix/static/pretixpresale/js/walletdetection.js:38
msgid "Apple Pay"
msgstr "Apple Pay"

#: pretix/plugins/paypal2/static/pretixplugins/paypal2/pretix-paypal.js:37
msgid "Itaú"
msgstr "Itaú"

#: pretix/plugins/paypal2/static/pretixplugins/paypal2/pretix-paypal.js:38
msgid "PayPal Credit"
msgstr "PayPal Кредит"

#: pretix/plugins/paypal2/static/pretixplugins/paypal2/pretix-paypal.js:39
msgid "Credit Card"
msgstr "Кредитна картка"

#: pretix/plugins/paypal2/static/pretixplugins/paypal2/pretix-paypal.js:40
msgid "PayPal Pay Later"
msgstr "PayPal Оплатити пізніше"

#: pretix/plugins/paypal2/static/pretixplugins/paypal2/pretix-paypal.js:41
msgid "iDEAL"
msgstr "iDEAL"

#: pretix/plugins/paypal2/static/pretixplugins/paypal2/pretix-paypal.js:42
msgid "SEPA Direct Debit"
msgstr "Прямий дебет SEPA"

#: pretix/plugins/paypal2/static/pretixplugins/paypal2/pretix-paypal.js:43
msgid "Bancontact"
msgstr "Bancontact"

#: pretix/plugins/paypal2/static/pretixplugins/paypal2/pretix-paypal.js:44
msgid "giropay"
msgstr "giropay"

#: pretix/plugins/paypal2/static/pretixplugins/paypal2/pretix-paypal.js:45
msgid "SOFORT"
msgstr "SOFORT"

#: pretix/plugins/paypal2/static/pretixplugins/paypal2/pretix-paypal.js:46
msgid "eps"
msgstr "eps"

#: pretix/plugins/paypal2/static/pretixplugins/paypal2/pretix-paypal.js:47
msgid "MyBank"
msgstr "MyBank"

#: pretix/plugins/paypal2/static/pretixplugins/paypal2/pretix-paypal.js:48
msgid "Przelewy24"
msgstr "Przelewy24"

#: pretix/plugins/paypal2/static/pretixplugins/paypal2/pretix-paypal.js:49
msgid "Verkkopankki"
msgstr "Verkkopankki"

#: pretix/plugins/paypal2/static/pretixplugins/paypal2/pretix-paypal.js:50
msgid "PayU"
msgstr "PayU"

#: pretix/plugins/paypal2/static/pretixplugins/paypal2/pretix-paypal.js:51
msgid "BLIK"
msgstr "BLIK"

#: pretix/plugins/paypal2/static/pretixplugins/paypal2/pretix-paypal.js:52
msgid "Trustly"
msgstr "Trustly"

#: pretix/plugins/paypal2/static/pretixplugins/paypal2/pretix-paypal.js:53
msgid "Zimpler"
msgstr "Zimpler"

#: pretix/plugins/paypal2/static/pretixplugins/paypal2/pretix-paypal.js:54
msgid "Maxima"
msgstr "Maxima"

#: pretix/plugins/paypal2/static/pretixplugins/paypal2/pretix-paypal.js:55
msgid "OXXO"
msgstr "OXXO"

#: pretix/plugins/paypal2/static/pretixplugins/paypal2/pretix-paypal.js:56
msgid "Boleto"
msgstr "Boleto"

#: pretix/plugins/paypal2/static/pretixplugins/paypal2/pretix-paypal.js:57
msgid "WeChat Pay"
msgstr "WeChat Pay"

#: pretix/plugins/paypal2/static/pretixplugins/paypal2/pretix-paypal.js:58
msgid "Mercado Pago"
msgstr "Mercado Pago"

#: pretix/plugins/paypal2/static/pretixplugins/paypal2/pretix-paypal.js:167
#: pretix/plugins/webcheckin/static/pretixplugins/webcheckin/main.js:50
msgid "Continue"
msgstr "Продовжити"

#: pretix/plugins/paypal2/static/pretixplugins/paypal2/pretix-paypal.js:225
#: pretix/plugins/stripe/static/pretixplugins/stripe/pretix-stripe.js:244
#: pretix/plugins/stripe/static/pretixplugins/stripe/pretix-stripe.js:267
#: pretix/plugins/stripe/static/pretixplugins/stripe/pretix-stripe.js:284
#: pretix/plugins/stripe/static/pretixplugins/stripe/pretix-stripe.js:317
#: pretix/plugins/stripe/static/pretixplugins/stripe/pretix-stripe.js:341
msgid "Confirming your payment …"
msgstr "Підтверджується ваш платіж…"

#: pretix/plugins/paypal2/static/pretixplugins/paypal2/pretix-paypal.js:254
msgid "Payment method unavailable"
msgstr "Спосіб оплати недоступний"

#: pretix/plugins/statistics/static/pretixplugins/statistics/statistics.js:15
#: pretix/plugins/statistics/static/pretixplugins/statistics/statistics.js:39
msgid "Placed orders"
msgstr "Створені замовлення"

#: pretix/plugins/statistics/static/pretixplugins/statistics/statistics.js:15
#: pretix/plugins/statistics/static/pretixplugins/statistics/statistics.js:39
msgid "Paid orders"
msgstr "Сплачені замовлення"

#: pretix/plugins/statistics/static/pretixplugins/statistics/statistics.js:27
msgid "Total revenue"
msgstr "Загальний прибуток"

#: pretix/plugins/stripe/static/pretixplugins/stripe/pretix-stripe.js:15
msgid "Contacting Stripe …"
msgstr "З'єднуємося зі Stripe…"

#: pretix/plugins/stripe/static/pretixplugins/stripe/pretix-stripe.js:72
msgid "Total"
msgstr "Загалом"

#: pretix/plugins/stripe/static/pretixplugins/stripe/pretix-stripe.js:291
msgid "Contacting your bank …"
msgstr "З'єднуємося з Вашим банком …"

#: pretix/plugins/webcheckin/static/pretixplugins/webcheckin/main.js:30
msgid "Select a check-in list"
msgstr "Виберіть список реєстрації"

#: pretix/plugins/webcheckin/static/pretixplugins/webcheckin/main.js:31
msgid "No active check-in lists found."
msgstr "Активних списків реєстрації не знайдено."

#: pretix/plugins/webcheckin/static/pretixplugins/webcheckin/main.js:32
msgid "Switch check-in list"
msgstr "Змінити список реєстрації"

#: pretix/plugins/webcheckin/static/pretixplugins/webcheckin/main.js:33
msgid "Search results"
msgstr "Результати пошуку"

#: pretix/plugins/webcheckin/static/pretixplugins/webcheckin/main.js:34
msgid "No tickets found"
msgstr "Квитків не знайдено"

#: pretix/plugins/webcheckin/static/pretixplugins/webcheckin/main.js:35
msgid "Result"
msgstr "Результат"

#: pretix/plugins/webcheckin/static/pretixplugins/webcheckin/main.js:36
msgid "This ticket requires special attention"
msgstr "Цей квиток вимагає особливої уваги"

#: pretix/plugins/webcheckin/static/pretixplugins/webcheckin/main.js:37
msgid "Switch direction"
msgstr "Змінити напрямок"

#: pretix/plugins/webcheckin/static/pretixplugins/webcheckin/main.js:38
msgid "Entry"
msgstr "Вхід"

#: pretix/plugins/webcheckin/static/pretixplugins/webcheckin/main.js:39
msgid "Exit"
msgstr "Вихід"

#: pretix/plugins/webcheckin/static/pretixplugins/webcheckin/main.js:40
msgid "Scan a ticket or search and press return…"
msgstr "Зіскануйте квиток або шукайте та натисніть повернення…"

#: pretix/plugins/webcheckin/static/pretixplugins/webcheckin/main.js:41
msgid "Load more"
msgstr "Завантажити більше"

#: pretix/plugins/webcheckin/static/pretixplugins/webcheckin/main.js:42
msgid "Valid"
msgstr "Дійсний"

#: pretix/plugins/webcheckin/static/pretixplugins/webcheckin/main.js:43
msgid "Unpaid"
msgstr "Неоплаченo"

#: pretix/plugins/webcheckin/static/pretixplugins/webcheckin/main.js:44
#: pretix/plugins/webcheckin/static/pretixplugins/webcheckin/main.js:45
msgid "Canceled"
msgstr "Скасовано"

#: pretix/plugins/webcheckin/static/pretixplugins/webcheckin/main.js:46
msgid "Confirmed"
msgstr ""

#: pretix/plugins/webcheckin/static/pretixplugins/webcheckin/main.js:47
msgid "Approval pending"
msgstr ""

#: pretix/plugins/webcheckin/static/pretixplugins/webcheckin/main.js:48
msgid "Redeemed"
msgstr "Викуплено"

#: pretix/plugins/webcheckin/static/pretixplugins/webcheckin/main.js:49
msgid "Cancel"
msgstr "Скасувати"

#: pretix/plugins/webcheckin/static/pretixplugins/webcheckin/main.js:51
#: pretix/plugins/webcheckin/static/pretixplugins/webcheckin/main.js:60
msgid "Ticket not paid"
msgstr "Квиток не оплачено"

#: pretix/plugins/webcheckin/static/pretixplugins/webcheckin/main.js:52
msgid "This ticket is not yet paid. Do you want to continue anyways?"
msgstr "Цей квиток ще не оплачений. Ви все одно хочете продовжити?"

#: pretix/plugins/webcheckin/static/pretixplugins/webcheckin/main.js:53
msgid "Additional information required"
msgstr "Необхідна додаткова інформація"

#: pretix/plugins/webcheckin/static/pretixplugins/webcheckin/main.js:54
msgid "Valid ticket"
msgstr "Дійсний квиток"

#: pretix/plugins/webcheckin/static/pretixplugins/webcheckin/main.js:55
msgid "Exit recorded"
msgstr "Вихід записано"

#: pretix/plugins/webcheckin/static/pretixplugins/webcheckin/main.js:56
msgid "Ticket already used"
msgstr "Квиток уже використаний"

#: pretix/plugins/webcheckin/static/pretixplugins/webcheckin/main.js:57
msgid "Information required"
msgstr "Необхідна інформація"

#: pretix/plugins/webcheckin/static/pretixplugins/webcheckin/main.js:58
msgid "Unknown ticket"
msgstr "Квиток не знайдено"

#: pretix/plugins/webcheckin/static/pretixplugins/webcheckin/main.js:59
msgid "Ticket type not allowed here"
msgstr "Тип квитка тут заборонений"

#: pretix/plugins/webcheckin/static/pretixplugins/webcheckin/main.js:61
msgid "Entry not allowed"
msgstr "Вхід заборонено"

#: pretix/plugins/webcheckin/static/pretixplugins/webcheckin/main.js:62
msgid "Ticket code revoked/changed"
msgstr "Код квитка відкликаний/змінений"

#: pretix/plugins/webcheckin/static/pretixplugins/webcheckin/main.js:63
msgid "Ticket blocked"
msgstr "Квиток заблокований"

#: pretix/plugins/webcheckin/static/pretixplugins/webcheckin/main.js:64
msgid "Ticket not valid at this time"
msgstr "Квиток зараз не дійсний"

#: pretix/plugins/webcheckin/static/pretixplugins/webcheckin/main.js:65
msgid "Order canceled"
msgstr "Замовлення скасовано"

#: pretix/plugins/webcheckin/static/pretixplugins/webcheckin/main.js:66
msgid "Ticket code is ambiguous on list"
msgstr "Код квитка у списку не однозначний"

#: pretix/plugins/webcheckin/static/pretixplugins/webcheckin/main.js:67
msgid "Order not approved"
msgstr "Замовлення не узгоджене"

#: pretix/plugins/webcheckin/static/pretixplugins/webcheckin/main.js:68
msgid "Checked-in Tickets"
msgstr "Зареєстровані квитки"

#: pretix/plugins/webcheckin/static/pretixplugins/webcheckin/main.js:69
msgid "Valid Tickets"
msgstr "Дійсні квитки"

#: pretix/plugins/webcheckin/static/pretixplugins/webcheckin/main.js:70
msgid "Currently inside"
msgstr "На даний момент всередині"

#: pretix/plugins/webcheckin/static/pretixplugins/webcheckin/main.js:71
#: pretix/static/pretixcontrol/js/ui/question.js:137
#: pretix/static/pretixpresale/js/ui/questions.js:270
msgid "Yes"
msgstr "Так"

#: pretix/plugins/webcheckin/static/pretixplugins/webcheckin/main.js:72
#: pretix/static/pretixcontrol/js/ui/question.js:138
#: pretix/static/pretixpresale/js/ui/questions.js:270
msgid "No"
msgstr "Ні"

#: pretix/static/lightbox/js/lightbox.js:96
msgid "close"
msgstr "Закрити"

#: pretix/static/pretixbase/js/asynctask.js:58
#: pretix/static/pretixbase/js/asynctask.js:135
msgid ""
"Your request is currently being processed. Depending on the size of your "
"event, this might take up to a few minutes."
msgstr ""
"Ваш запит наразі обробляється. Залежно від масштабу вашої події це може "
"зайняти до кількох хвилин."

#: pretix/static/pretixbase/js/asynctask.js:63
#: pretix/static/pretixbase/js/asynctask.js:140
msgid "Your request has been queued on the server and will soon be processed."
msgstr "Ваш запит поставлено в чергу на сервері і незабаром буде оброблено."

#: pretix/static/pretixbase/js/asynctask.js:69
#: pretix/static/pretixbase/js/asynctask.js:146
msgid ""
"Your request arrived on the server but we still wait for it to be processed. "
"If this takes longer than two minutes, please contact us or go back in your "
"browser and try again."
msgstr ""
"Ваш запит надійшов на сервер, але все ще перебуває в очікуванні обробки. "
"Якщо це займе більше двох хвилин, будь ласка, зв'яжіться з нами або "
"поверніться назад у браузері та повторіть запит."

#: pretix/static/pretixbase/js/asynctask.js:105
#: pretix/static/pretixbase/js/asynctask.js:193
#: pretix/static/pretixbase/js/asynctask.js:198
#: pretix/static/pretixcontrol/js/ui/mail.js:24
msgid "An error of type {code} occurred."
msgstr "Виникла помилка типу {code}."

#: pretix/static/pretixbase/js/asynctask.js:108
msgid ""
"We currently cannot reach the server, but we keep trying. Last error code: "
"{code}"
msgstr ""
"Не вдається зв'язатися із сервером, повторюємо спроби. Код останньої "
"помилки: {code}"

#: pretix/static/pretixbase/js/asynctask.js:160
#: pretix/static/pretixcontrol/js/ui/mail.js:21
msgid "The request took too long. Please try again."
msgstr "Запит тривав занадто довго. Будь ласка спробуйте ще раз."

#: pretix/static/pretixbase/js/asynctask.js:201
#: pretix/static/pretixcontrol/js/ui/mail.js:26
msgid ""
"We currently cannot reach the server. Please try again. Error code: {code}"
msgstr ""
"Наразі ми не можемо підключитися до сервера. Будь ласка спробуйте ще раз. "
"Код помилки: {code}"

#: pretix/static/pretixbase/js/asynctask.js:230
msgid "We are processing your request …"
msgstr "Ми обробляємо ваш запит…"

#: pretix/static/pretixbase/js/asynctask.js:238
msgid ""
"We are currently sending your request to the server. If this takes longer "
"than one minute, please check your internet connection and then reload this "
"page and try again."
msgstr ""
"Зараз ми надсилаємо Ваш запит на сервер. Якщо це займе більше однієї "
"хвилини, перевірте підключення до Інтернету, а потім перезавантажте цю "
"сторінку та повторіть спробу."

#: pretix/static/pretixbase/js/asynctask.js:301
#: pretix/static/pretixcontrol/js/ui/main.js:71
msgid "Close message"
msgstr "Закрити повідомлення"

#: pretix/static/pretixcontrol/js/clipboard.js:23
msgid "Copied!"
msgstr "Скопійовано!"

#: pretix/static/pretixcontrol/js/clipboard.js:29
msgid "Press Ctrl-C to copy!"
msgstr "Натисніть Ctrl+C щоб скопіювати!"

#: pretix/static/pretixcontrol/js/ui/checkinrules.js:12
#: pretix/static/pretixcontrol/js/ui/checkinrules.js:18
#: pretix/static/pretixcontrol/js/ui/checkinrules.js:24
msgid "is one of"
msgstr "є одним із"

#: pretix/static/pretixcontrol/js/ui/checkinrules.js:30
msgid "is before"
msgstr "є раніше"

#: pretix/static/pretixcontrol/js/ui/checkinrules.js:34
msgid "is after"
msgstr "є після"

#: pretix/static/pretixcontrol/js/ui/checkinrules.js:40
msgid "="
msgstr "="

#: pretix/static/pretixcontrol/js/ui/checkinrules.js:99
msgid "Product"
msgstr "Продукт"

#: pretix/static/pretixcontrol/js/ui/checkinrules.js:103
msgid "Product variation"
msgstr "Варіанти продукту"

#: pretix/static/pretixcontrol/js/ui/checkinrules.js:107
#, fuzzy
msgid "Gate"
msgstr "Шлях"

#: pretix/static/pretixcontrol/js/ui/checkinrules.js:111
msgid "Current date and time"
msgstr "Поточна дата та час"

#: pretix/static/pretixcontrol/js/ui/checkinrules.js:115
msgid "Current day of the week (1 = Monday, 7 = Sunday)"
msgstr "Поточний день тижня (1 = понеділок, 7 = неділя)"

#: pretix/static/pretixcontrol/js/ui/checkinrules.js:119
msgid "Current entry status"
msgstr "Поточний стан запису"

#: pretix/static/pretixcontrol/js/ui/checkinrules.js:123
msgid "Number of previous entries"
msgstr "Кількість попередніх входів"

#: pretix/static/pretixcontrol/js/ui/checkinrules.js:127
msgid "Number of previous entries since midnight"
msgstr "Кількість попередніх входів з опівночі"

#: pretix/static/pretixcontrol/js/ui/checkinrules.js:131
msgid "Number of previous entries since"
msgstr "Кількість попередніх входів з"

#: pretix/static/pretixcontrol/js/ui/checkinrules.js:135
msgid "Number of previous entries before"
msgstr "Кількість попередніх входів до"

#: pretix/static/pretixcontrol/js/ui/checkinrules.js:139
msgid "Number of days with a previous entry"
msgstr "Кількість днів із попереднім входом"

#: pretix/static/pretixcontrol/js/ui/checkinrules.js:143
msgid "Number of days with a previous entry since"
msgstr "Кількість днів із попереднім входом з"

#: pretix/static/pretixcontrol/js/ui/checkinrules.js:147
msgid "Number of days with a previous entry before"
msgstr "Кількість днів із попереднім входом до"

#: pretix/static/pretixcontrol/js/ui/checkinrules.js:151
msgid "Minutes since last entry (-1 on first entry)"
msgstr "Хвилин з останнього входу (-1 при першому вході)"

#: pretix/static/pretixcontrol/js/ui/checkinrules.js:155
msgid "Minutes since first entry (-1 on first entry)"
msgstr "Хвилин з першого входу (-1 при першому вході)"

#: pretix/static/pretixcontrol/js/ui/checkinrules.js:182
msgid "All of the conditions below (AND)"
msgstr "Усі наведені нижче умови (І)"

#: pretix/static/pretixcontrol/js/ui/checkinrules.js:183
msgid "At least one of the conditions below (OR)"
msgstr "Принаймні одна з наведених нижче умов (АБО)"

#: pretix/static/pretixcontrol/js/ui/checkinrules.js:184
msgid "Event start"
msgstr "Початок події"

#: pretix/static/pretixcontrol/js/ui/checkinrules.js:185
msgid "Event end"
msgstr "Завершення події"

#: pretix/static/pretixcontrol/js/ui/checkinrules.js:186
msgid "Event admission"
msgstr "Вхід до події"

#: pretix/static/pretixcontrol/js/ui/checkinrules.js:187
msgid "custom date and time"
msgstr "власні дата та час"

#: pretix/static/pretixcontrol/js/ui/checkinrules.js:188
msgid "custom time"
msgstr "власний час"

#: pretix/static/pretixcontrol/js/ui/checkinrules.js:189
msgid "Tolerance (minutes)"
msgstr "Відхилення (хвил.)"

#: pretix/static/pretixcontrol/js/ui/checkinrules.js:190
msgid "Add condition"
msgstr "Додайте умову"

#: pretix/static/pretixcontrol/js/ui/checkinrules.js:191
#, fuzzy
msgid "minutes"
msgstr "хвилини"

#: pretix/static/pretixcontrol/js/ui/checkinrules.js:192
msgid "Duplicate"
msgstr "Дублювати"

#: pretix/static/pretixcontrol/js/ui/checkinrules.js:193
msgctxt "entry_status"
msgid "present"
msgstr "присутній"

#: pretix/static/pretixcontrol/js/ui/checkinrules.js:194
msgctxt "entry_status"
msgid "absent"
msgstr "відсутній"

#: pretix/static/pretixcontrol/js/ui/editor.js:171
msgid "Check-in QR"
msgstr "Реєстрація з QR"

#: pretix/static/pretixcontrol/js/ui/editor.js:543
msgid "The PDF background file could not be loaded for the following reason:"
msgstr "Не вдалося завантажити фоновий файл PDF з наступної причини:"

#: pretix/static/pretixcontrol/js/ui/editor.js:894
msgid "Group of objects"
msgstr "Група об'єктів"

#: pretix/static/pretixcontrol/js/ui/editor.js:899
#, fuzzy
#| msgid "Text object"
msgid "Text object (deprecated)"
msgstr "Текстовий об’єкт"

#: pretix/static/pretixcontrol/js/ui/editor.js:901
#, fuzzy
#| msgid "Text object"
msgid "Text box"
msgstr "Текстовий об’єкт"

#: pretix/static/pretixcontrol/js/ui/editor.js:903
msgid "Barcode area"
msgstr "Область штрих-коду"

#: pretix/static/pretixcontrol/js/ui/editor.js:905
msgid "Image area"
msgstr "Область зображення"

<<<<<<< HEAD
#: pretix/static/pretixcontrol/js/ui/editor.js:907
msgid "Powered by pretix"
msgstr "На базі pretix"
=======
#: pretix/static/pretixcontrol/js/ui/editor.js:667
msgid "Powered by Social Dancing"
msgstr "На базі Social Dancing"
>>>>>>> eb3b0cc1

#: pretix/static/pretixcontrol/js/ui/editor.js:909
msgid "Object"
msgstr "Об'єкт"

#: pretix/static/pretixcontrol/js/ui/editor.js:913
msgid "Ticket design"
msgstr "Дизайн квитка"

#: pretix/static/pretixcontrol/js/ui/editor.js:1250
msgid "Saving failed."
msgstr "Не вдалося зберегти."

#: pretix/static/pretixcontrol/js/ui/editor.js:1319
#: pretix/static/pretixcontrol/js/ui/editor.js:1370
msgid "Error while uploading your PDF file, please try again."
msgstr "Під час завантаження PDF-файлу сталася помилка. Повторіть спробу."

#: pretix/static/pretixcontrol/js/ui/editor.js:1353
msgid "Do you really want to leave the editor without saving your changes?"
msgstr "Ви дійсно хочете вийти з редактора, не зберігаючи зміни?"

#: pretix/static/pretixcontrol/js/ui/mail.js:19
msgid "An error has occurred."
msgstr "Сталася помилка."

#: pretix/static/pretixcontrol/js/ui/mail.js:52
msgid "Generating messages …"
msgstr "Створюються повідомлення…"

#: pretix/static/pretixcontrol/js/ui/main.js:109
msgid "Unknown error."
msgstr "Невідома помилка."

#: pretix/static/pretixcontrol/js/ui/main.js:318
msgid "Your color has great contrast and is very easy to read!"
msgstr "Ваш колір має великий контраст і його дуже легко читати!"

#: pretix/static/pretixcontrol/js/ui/main.js:322
msgid "Your color has decent contrast and is probably good-enough to read!"
msgstr ""
"Ваш колір має достатню контрастність і, ймовірно, цілком підходить для "
"читання!"

#: pretix/static/pretixcontrol/js/ui/main.js:326
msgid ""
"Your color has bad contrast for text on white background, please choose a "
"darker shade."
msgstr ""
"Ваш колір має низьку контрастність для тексту на білому тлі, будь ласка, "
"виберіть темніший відтінок."

#: pretix/static/pretixcontrol/js/ui/main.js:491
#: pretix/static/pretixcontrol/js/ui/main.js:511
msgid "Search query"
msgstr "Пошуковий запит"

#: pretix/static/pretixcontrol/js/ui/main.js:509
msgid "All"
msgstr "Все"

#: pretix/static/pretixcontrol/js/ui/main.js:510
msgid "None"
msgstr "Жодного"

#: pretix/static/pretixcontrol/js/ui/main.js:514
msgid "Selected only"
msgstr "Тільки вибрані"

#: pretix/static/pretixcontrol/js/ui/main.js:847
msgid "Enter page number between 1 and %(max)s."
msgstr "Вкажіть номер сторінки між 1 та %(max)s."

#: pretix/static/pretixcontrol/js/ui/main.js:850
msgid "Invalid page number."
msgstr "Недійсний номер сторінки."

#: pretix/static/pretixcontrol/js/ui/main.js:1008
msgid "Use a different name internally"
msgstr "Використайте іншу внутрішню назву"

#: pretix/static/pretixcontrol/js/ui/main.js:1048
msgid "Click to close"
msgstr "Натисніть, щоб закрити"

#: pretix/static/pretixcontrol/js/ui/main.js:1123
msgid "You have unsaved changes!"
msgstr "У вас є незбережені зміни!"

#: pretix/static/pretixcontrol/js/ui/orderchange.js:25
msgid "Calculating default price…"
msgstr "Розрахунок ціни за замовчуванням…"

#: pretix/static/pretixcontrol/js/ui/question.js:42
msgid "Others"
msgstr "Інше"

#: pretix/static/pretixcontrol/js/ui/question.js:82
msgid "Count"
msgstr "Кількість"

#: pretix/static/pretixcontrol/js/ui/subevent.js:111
#, fuzzy
msgid "(one more date)"
msgid_plural "({num} more dates)"
msgstr[0] "(додати дату)"
msgstr[1] "(додати {num} дати)"
msgstr[2] "(додати {num} дат)"
msgstr[3] "(додати {num} дати)"

#: pretix/static/pretixpresale/js/ui/cart.js:43
msgid ""
"The items in your cart are no longer reserved for you. You can still "
"complete your order as long as they’re available."
msgstr ""
"Товари у вашому кошику більше не зарезервовані для вас. Ви все ще можете "
"завершити своє замовлення, поки вони доступні."

#: pretix/static/pretixpresale/js/ui/cart.js:45
msgid "Cart expired"
msgstr "Термін дії кошика закінчився"

#: pretix/static/pretixpresale/js/ui/cart.js:50
#, fuzzy
msgid "The items in your cart are reserved for you for one minute."
msgid_plural "The items in your cart are reserved for you for {num} minutes."
msgstr[0] "Товари у Вашому кошику зарезервовані для Вас на одну хвилину."
msgstr[1] "Товари у Вашому кошику зарезервовані для Вас на {num} хвилини."
msgstr[2] "Товари у Вашому кошику зарезервовані для Вас на {num} хвилин."
msgstr[3] "Товари у Вашому кошику зарезервовані для Вас на {num} хвилин."

#: pretix/static/pretixpresale/js/ui/main.js:203
msgid "The organizer keeps %(currency)s %(amount)s"
msgstr "Організатор утримує %(amount)s %(currency)s"

#: pretix/static/pretixpresale/js/ui/main.js:211
msgid "You get %(currency)s %(amount)s back"
msgstr "Ви отримаєте в поверненні %(amount)s %(currency)s"

#: pretix/static/pretixpresale/js/ui/main.js:227
msgid "Please enter the amount the organizer can keep."
msgstr "Введіть суму, яку може залишити організатор."

#: pretix/static/pretixpresale/js/ui/main.js:449
msgid "Please enter a quantity for one of the ticket types."
msgstr "Будь ласка, введіть кількість для одного типу квитків."

#: pretix/static/pretixpresale/js/ui/main.js:485
msgid "required"
msgstr "обов'язкове"

#: pretix/static/pretixpresale/js/ui/main.js:588
#: pretix/static/pretixpresale/js/ui/main.js:607
msgid "Time zone:"
msgstr "Часовий пояс:"

#: pretix/static/pretixpresale/js/ui/main.js:598
msgid "Your local time:"
msgstr "Ваш місцевий час:"

#: pretix/static/pretixpresale/js/walletdetection.js:39
msgid "Google Pay"
msgstr "Google Pay"

#: pretix/static/pretixpresale/js/widget/widget.js:16
msgctxt "widget"
msgid "Quantity"
msgstr "Кількість"

#: pretix/static/pretixpresale/js/widget/widget.js:17
msgctxt "widget"
msgid "Decrease quantity"
msgstr "Зменшити кількість"

#: pretix/static/pretixpresale/js/widget/widget.js:18
msgctxt "widget"
msgid "Increase quantity"
msgstr "Збільшити кількість"

#: pretix/static/pretixpresale/js/widget/widget.js:19
msgctxt "widget"
msgid "Price"
msgstr "Ціна"

#: pretix/static/pretixpresale/js/widget/widget.js:20
msgctxt "widget"
msgid "Select"
msgstr "Виберіть"

#: pretix/static/pretixpresale/js/widget/widget.js:21
#, javascript-format
msgctxt "widget"
msgid "Select %s"
msgstr "Виберіть %s"

#: pretix/static/pretixpresale/js/widget/widget.js:22
#, javascript-format
msgctxt "widget"
msgid "Select variant %s"
msgstr "Виберіть варіант %s"

#: pretix/static/pretixpresale/js/widget/widget.js:23
msgctxt "widget"
msgid "Sold out"
msgstr "Розпродано"

#: pretix/static/pretixpresale/js/widget/widget.js:24
msgctxt "widget"
msgid "Buy"
msgstr "Купити"

#: pretix/static/pretixpresale/js/widget/widget.js:25
msgctxt "widget"
msgid "Register"
msgstr "Зареєструватись"

#: pretix/static/pretixpresale/js/widget/widget.js:26
msgctxt "widget"
msgid "Reserved"
msgstr "Зарезервовано"

#: pretix/static/pretixpresale/js/widget/widget.js:27
msgctxt "widget"
msgid "FREE"
msgstr "БЕЗКОШТОВНО"

#: pretix/static/pretixpresale/js/widget/widget.js:28
msgctxt "widget"
msgid "from %(currency)s %(price)s"
msgstr "від %(currency)s %(price)s"

#: pretix/static/pretixpresale/js/widget/widget.js:29
msgctxt "widget"
msgid "incl. %(rate)s% %(taxname)s"
msgstr "вкл.%(rate)s% %(taxname)s"

#: pretix/static/pretixpresale/js/widget/widget.js:30
msgctxt "widget"
msgid "plus %(rate)s% %(taxname)s"
msgstr "плюс%(rate)s% %(taxname)s"

#: pretix/static/pretixpresale/js/widget/widget.js:31
msgctxt "widget"
msgid "incl. taxes"
msgstr "враховуючи податки"

#: pretix/static/pretixpresale/js/widget/widget.js:32
msgctxt "widget"
msgid "plus taxes"
msgstr "плюс податки"

#: pretix/static/pretixpresale/js/widget/widget.js:33
#, javascript-format
msgctxt "widget"
msgid "currently available: %s"
msgstr "доступно зараз: %s"

#: pretix/static/pretixpresale/js/widget/widget.js:34
msgctxt "widget"
msgid "Only available with a voucher"
msgstr "Доступно лише з ваучером"

#: pretix/static/pretixpresale/js/widget/widget.js:35
msgctxt "widget"
msgid "Not yet available"
msgstr "Зараз не доступно"

#: pretix/static/pretixpresale/js/widget/widget.js:36
msgctxt "widget"
msgid "Not available anymore"
msgstr "Більше не доступно"

#: pretix/static/pretixpresale/js/widget/widget.js:37
msgctxt "widget"
msgid "Currently not available"
msgstr "Зараз недоступно"

#: pretix/static/pretixpresale/js/widget/widget.js:38
#, javascript-format
msgctxt "widget"
msgid "minimum amount to order: %s"
msgstr "мінімальна сума замовлення:%s"

#: pretix/static/pretixpresale/js/widget/widget.js:39
msgctxt "widget"
msgid "Close ticket shop"
msgstr "Закрити квиткову крамницю"

#: pretix/static/pretixpresale/js/widget/widget.js:40
msgctxt "widget"
msgid "The ticket shop could not be loaded."
msgstr "Не вдалося завантажити квиткову крамницю."

#: pretix/static/pretixpresale/js/widget/widget.js:41
msgctxt "widget"
msgid ""
"There are currently a lot of users in this ticket shop. Please open the shop "
"in a new tab to continue."
msgstr ""
"Зараз у цій касі багато користувачів. Щоб продовжити, відкрийте вікно "
"квитків у новій вкладці."

#: pretix/static/pretixpresale/js/widget/widget.js:43
msgctxt "widget"
msgid "Open ticket shop"
msgstr "Відкрити касу"

#: pretix/static/pretixpresale/js/widget/widget.js:44
msgctxt "widget"
msgid "The cart could not be created. Please try again later"
msgstr "Не вдалося створити кошик. Будь-ласка спробуйте пізніше"

#: pretix/static/pretixpresale/js/widget/widget.js:45
msgctxt "widget"
msgid ""
"We could not create your cart, since there are currently too many users in "
"this ticket shop. Please click \"Continue\" to retry in a new tab."
msgstr ""
"Нам не вдалося створити ваш кошик, оскільки зараз у цій квитковій крамниці "
"занадто багато користувачів. Натисніть «Продовжити», щоб повторити спробу у "
"новій вкладці."

#: pretix/static/pretixpresale/js/widget/widget.js:47
msgctxt "widget"
msgid "Waiting list"
msgstr "Cписок очікування"

#: pretix/static/pretixpresale/js/widget/widget.js:48
msgctxt "widget"
msgid ""
"You currently have an active cart for this event. If you select more "
"products, they will be added to your existing cart."
msgstr ""
"Зараз у вас є активний кошик для цієї події. Якщо ви виберете більше "
"продуктів, вони будуть додані до вашого наявного кошика."

#: pretix/static/pretixpresale/js/widget/widget.js:50
msgctxt "widget"
msgid "Resume checkout"
msgstr "Відновити оформлення замовлення"

#: pretix/static/pretixpresale/js/widget/widget.js:51
msgctxt "widget"
msgid "Redeem a voucher"
msgstr "Використати промокод"

#: pretix/static/pretixpresale/js/widget/widget.js:52
msgctxt "widget"
msgid "Redeem"
msgstr "Використати"

#: pretix/static/pretixpresale/js/widget/widget.js:53
msgctxt "widget"
msgid "Voucher code"
msgstr "Промокод"

#: pretix/static/pretixpresale/js/widget/widget.js:54
msgctxt "widget"
msgid "Close"
msgstr "Закрити"

#: pretix/static/pretixpresale/js/widget/widget.js:55
msgctxt "widget"
msgid "Continue"
msgstr "Продовжити"

#: pretix/static/pretixpresale/js/widget/widget.js:56
msgctxt "widget"
msgid "Show variants"
msgstr "Показати варіанти"

#: pretix/static/pretixpresale/js/widget/widget.js:57
msgctxt "widget"
msgid "Hide variants"
msgstr "Сховати варіанти"

#: pretix/static/pretixpresale/js/widget/widget.js:58
msgctxt "widget"
msgid "Choose a different event"
msgstr "Обрати іншу подію"

#: pretix/static/pretixpresale/js/widget/widget.js:59
msgctxt "widget"
msgid "Choose a different date"
msgstr "Обрати іншу дату"

#: pretix/static/pretixpresale/js/widget/widget.js:60
msgctxt "widget"
msgid "Back"
msgstr "Назад"

#: pretix/static/pretixpresale/js/widget/widget.js:61
msgctxt "widget"
msgid "Next month"
msgstr "Наступний місяць"

#: pretix/static/pretixpresale/js/widget/widget.js:62
msgctxt "widget"
msgid "Previous month"
msgstr "Попередній місяць"

#: pretix/static/pretixpresale/js/widget/widget.js:63
msgctxt "widget"
msgid "Next week"
msgstr "Наступний тиждень"

#: pretix/static/pretixpresale/js/widget/widget.js:64
msgctxt "widget"
msgid "Previous week"
msgstr "Попередній тиждень"

#: pretix/static/pretixpresale/js/widget/widget.js:65
msgctxt "widget"
msgid "Open seat selection"
msgstr "Довільний вибір місця"

#: pretix/static/pretixpresale/js/widget/widget.js:66
msgctxt "widget"
msgid ""
"Some or all ticket categories are currently sold out. If you want, you can "
"add yourself to the waiting list. We will then notify if seats are available "
"again."
msgstr ""
"Деякі або всі категорії квитків зараз розпродані. Якщо хочете, можете "
"додатися до списку очікування. Тоді ми Вам повідомимо, коли місця знову "
"будуть вільні."

#: pretix/static/pretixpresale/js/widget/widget.js:67
msgctxt "widget"
msgid "Load more"
msgstr "Завантажити більше"

#: pretix/static/pretixpresale/js/widget/widget.js:69
msgid "Mo"
msgstr "Пн"

#: pretix/static/pretixpresale/js/widget/widget.js:70
msgid "Tu"
msgstr "Вт"

#: pretix/static/pretixpresale/js/widget/widget.js:71
msgid "We"
msgstr "Ср"

#: pretix/static/pretixpresale/js/widget/widget.js:72
msgid "Th"
msgstr "Чт"

#: pretix/static/pretixpresale/js/widget/widget.js:73
msgid "Fr"
msgstr "Пт"

#: pretix/static/pretixpresale/js/widget/widget.js:74
msgid "Sa"
msgstr "Сб"

#: pretix/static/pretixpresale/js/widget/widget.js:75
msgid "Su"
msgstr "Нд"

#: pretix/static/pretixpresale/js/widget/widget.js:78
msgid "January"
msgstr "січень"

#: pretix/static/pretixpresale/js/widget/widget.js:79
msgid "February"
msgstr "лютий"

#: pretix/static/pretixpresale/js/widget/widget.js:80
msgid "March"
msgstr "березень"

#: pretix/static/pretixpresale/js/widget/widget.js:81
msgid "April"
msgstr "квітень"

#: pretix/static/pretixpresale/js/widget/widget.js:82
msgid "May"
msgstr "травень"

#: pretix/static/pretixpresale/js/widget/widget.js:83
msgid "June"
msgstr "червень"

#: pretix/static/pretixpresale/js/widget/widget.js:84
msgid "July"
msgstr "липень"

#: pretix/static/pretixpresale/js/widget/widget.js:85
msgid "August"
msgstr "серпень"

#: pretix/static/pretixpresale/js/widget/widget.js:86
msgid "September"
msgstr "вересень"

#: pretix/static/pretixpresale/js/widget/widget.js:87
msgid "October"
msgstr "жовтень"

#: pretix/static/pretixpresale/js/widget/widget.js:88
msgid "November"
msgstr "листопад"

#: pretix/static/pretixpresale/js/widget/widget.js:89
msgid "December"
msgstr "грудень"

#~ msgctxt "widget"
#~ msgid "See variations"
#~ msgstr "Переглянути варіанти"<|MERGE_RESOLUTION|>--- conflicted
+++ resolved
@@ -593,15 +593,9 @@
 msgid "Image area"
 msgstr "Область зображення"
 
-<<<<<<< HEAD
-#: pretix/static/pretixcontrol/js/ui/editor.js:907
-msgid "Powered by pretix"
-msgstr "На базі pretix"
-=======
 #: pretix/static/pretixcontrol/js/ui/editor.js:667
 msgid "Powered by Social Dancing"
 msgstr "На базі Social Dancing"
->>>>>>> eb3b0cc1
 
 #: pretix/static/pretixcontrol/js/ui/editor.js:909
 msgid "Object"
