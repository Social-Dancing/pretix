--- conflicted
+++ resolved
@@ -603,15 +603,9 @@
 msgid "Image area"
 msgstr "Zonă de Imagine"
 
-<<<<<<< HEAD
-#: pretix/static/pretixcontrol/js/ui/editor.js:907
-msgid "Powered by pretix"
-msgstr "Dezvoltat de pretix"
-=======
 #: pretix/static/pretixcontrol/js/ui/editor.js:667
 msgid "Powered by Social Dancing"
 msgstr "Dezvoltat de Social Dancing"
->>>>>>> eb3b0cc1
 
 #: pretix/static/pretixcontrol/js/ui/editor.js:909
 msgid "Object"
