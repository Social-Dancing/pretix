--- conflicted
+++ resolved
@@ -586,15 +586,9 @@
 msgid "Image area"
 msgstr "圖片區域"
 
-<<<<<<< HEAD
-#: pretix/static/pretixcontrol/js/ui/editor.js:907
-msgid "Powered by pretix"
-msgstr "pretix 驅動"
-=======
 #: pretix/static/pretixcontrol/js/ui/editor.js:667
 msgid "Powered by Social Dancing"
 msgstr "Social Dancing 驅動"
->>>>>>> eb3b0cc1
 
 #: pretix/static/pretixcontrol/js/ui/editor.js:909
 msgid "Object"
