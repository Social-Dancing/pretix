--- conflicted
+++ resolved
@@ -600,15 +600,9 @@
 msgid "Image area"
 msgstr "Zone d'image"
 
-<<<<<<< HEAD
-#: pretix/static/pretixcontrol/js/ui/editor.js:907
-msgid "Powered by pretix"
-msgstr "Propulsé par pretix"
-=======
 #: pretix/static/pretixcontrol/js/ui/editor.js:667
 msgid "Powered by Social Dancing"
 msgstr "Propulsé par Social Dancing"
->>>>>>> eb3b0cc1
 
 #: pretix/static/pretixcontrol/js/ui/editor.js:909
 msgid "Object"
